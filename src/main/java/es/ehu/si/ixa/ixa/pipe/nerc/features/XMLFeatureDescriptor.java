/*
 * Copyright 2015 Rodrigo Agerri

   Licensed under the Apache License, Version 2.0 (the "License");
   you may not use this file except in compliance with the License.
   You may obtain a copy of the License at

       http://www.apache.org/licenses/LICENSE-2.0

   Unless required by applicable law or agreed to in writing, software
   distributed under the License is distributed on an "AS IS" BASIS,
   WITHOUT WARRANTIES OR CONDITIONS OF ANY KIND, either express or implied.
   See the License for the specific language governing permissions and
   limitations under the License.
 */
package es.ehu.si.ixa.ixa.pipe.nerc.features;

import java.io.File;
import java.io.IOException;
import java.util.ArrayList;
import java.util.List;

import opennlp.tools.util.TrainingParameters;

import org.jdom2.Document;
import org.jdom2.Element;
import org.jdom2.output.Format;
import org.jdom2.output.XMLOutputter;

import es.ehu.si.ixa.ixa.pipe.nerc.StringUtils;
import es.ehu.si.ixa.ixa.pipe.nerc.train.Flags;
import es.ehu.si.ixa.ixa.pipe.nerc.train.InputOutputUtils;

/**
 * Class to automatically generate the feature descriptor from a trainParams.prop file.
 * @author ragerri
 * @version 2015-03-12
 */
public final class XMLFeatureDescriptor {
  
  /**
   * The leftWindow length.
   */
  private static int leftWindow = -1;
  /**
   * The rightWindow length.
   */
  private static int rightWindow = -1;
  /**
   * The minimum character ngram to be applied to a token.
   */
  private static int minCharNgram = -1;
  /**
   * The maximum character ngram to be applied to a token.
   */
  private static int maxCharNgram = -1;
  
  /**
   * This class is not to be instantiated.
   */
  private XMLFeatureDescriptor() {
  }
  
  /**
   * Get the left window feature length.
   * @return the leftWindow length
   */
  public static int getLeftWindow() {
    return leftWindow;
  }
  /**
   * Get the right window feature length.
   * @return the rightWindow length
   */
  public static int getRightWindow() {
    return rightWindow;
  }
  /**
   * Get the minimum character ngram.
   * @return the minimum character ngram value
   */
  public static int getMinCharNgram() {
    return minCharNgram;
  }
  
  /**
   * Get the maximum character ngram.
   * @return the maximum character ngram value
   */
  public static int getMaxCharNgram() {
    return maxCharNgram;
  }
  
  /**
   * Generate the XML feature descriptor from the TrainingParameters prop file.
   * @param params the properties file
   * @return the XML feature descriptor
   * @throws IOException if input output fails
   */
  public static String createXMLFeatureDescriptor(TrainingParameters params) throws IOException {
    
    Element aggGenerators = new Element("generators");
    Document doc = new Document(aggGenerators);
    
    //<generators>
    //  <cache>
    //    <generators>
    Element cached = new Element("cache");
    Element generators = new Element("generators");
    //<window prevLength="2" nextLength="2">
    //  <token />
    //</window>
    if (Flags.isTokenFeature(params)) {
      setWindow(params);
      Element tokenFeature = new Element("custom");
      tokenFeature.setAttribute("class", TokenFeatureGenerator.class.getName());
      Element tokenWindow = new Element("window");
      tokenWindow.setAttribute("prevLength", Integer.toString(leftWindow));
      tokenWindow.setAttribute("nextLength", Integer.toString(rightWindow));
      tokenWindow.addContent(tokenFeature);
      generators.addContent(tokenWindow);
      System.err.println("-> Token features added!: Window range " + leftWindow + ":" + rightWindow);
    }
    if (Flags.isTokenClassFeature(params)) {
      setWindow(params);
      Element tokenClassFeature = new Element("custom");
      tokenClassFeature.setAttribute("class", TokenClassFeatureGenerator.class.getName());
      Element tokenClassWindow = new Element("window");
      tokenClassWindow.setAttribute("prevLength", Integer.toString(leftWindow));
      tokenClassWindow.setAttribute("nextLength", Integer.toString(rightWindow));
      tokenClassWindow.addContent(tokenClassFeature);
      generators.addContent(tokenClassWindow);
      System.err.println("-> Token Class Features added!: Window range " + leftWindow + ":" + rightWindow);
    }
    if (Flags.isWordShapeSuperSenseFeature(params)) {
      setWindow(params);
      Element wordShapeSuperSenseFeature = new Element("custom");
      wordShapeSuperSenseFeature.setAttribute("class", WordShapeSuperSenseFeatureGenerator.class.getName());
      Element wordShapeWindow = new Element("window");
      wordShapeWindow.setAttribute("prevLength", Integer.toString(leftWindow));
      wordShapeWindow.setAttribute("nextLength", Integer.toString(rightWindow));
      wordShapeWindow.addContent(wordShapeSuperSenseFeature);
      generators.addContent(wordShapeWindow);
      System.err.println("-> Word Shape SuperSense Features added!: Window range " + leftWindow + ":" + rightWindow);
    }
    if (Flags.isOutcomePriorFeature(params)) {
      Element outcomePriorFeature = new Element("custom");
      outcomePriorFeature.setAttribute("class", OutcomePriorFeatureGenerator.class.getName());
      generators.addContent(outcomePriorFeature);
      System.err.println("-> Outcome Prior Features added!");
    }
    if (Flags.isPreviousMapFeature(params)) {
      Element previousMapFeature = new Element("custom");
      previousMapFeature.setAttribute("class", PreviousMapFeatureGenerator.class.getName());
      generators.addContent(previousMapFeature);
      System.err.println("-> Previous Map Features added!");
    }
    if (Flags.isSentenceFeature(params)) {
      Element sentenceFeature = new Element("custom");
      sentenceFeature.setAttribute("class", SentenceFeatureGenerator.class.getName());
      sentenceFeature.setAttribute("begin", "true");
      sentenceFeature.setAttribute("end", "false");
      generators.addContent(sentenceFeature);
      System.err.println("-> Sentence Features added!");
    }
    if (Flags.isPrefixFeature(params)) {
      Element prefixFeature = new Element("custom");
      prefixFeature.setAttribute("class", Prefix34FeatureGenerator.class.getName());
      generators.addContent(prefixFeature);
      System.err.println("-> Prefix Features added!");
    }
    if (Flags.isSuffixFeature(params)) {
      Element suffixFeature = new Element("custom");
      suffixFeature.setAttribute("class", SuffixFeatureGenerator.class.getName());
      generators.addContent(suffixFeature);
      System.err.println("-> Suffix Features added!");
    }
    if (Flags.isBigramClassFeature(params)) {
      Element bigramFeature = new Element("custom");
      bigramFeature.setAttribute("class", BigramClassFeatureGenerator.class.getName());
      generators.addContent(bigramFeature);
      System.err.println("-> Bigram Class Features added!");
    }
    if (Flags.isTrigramClassFeature(params)) {
      Element trigramFeature = new Element("custom");
      trigramFeature.setAttribute("class", TrigramClassFeatureGenerator.class.getName());
      generators.addContent(trigramFeature);
      System.err.println("-> Trigram Class Features added!");
    }
    if (Flags.isFourgramClassFeature(params)) {
      Element fourgramFeature = new Element("custom");
      fourgramFeature.setAttribute("class", FourgramClassFeatureGenerator.class.getName());
      generators.addContent(fourgramFeature);
      System.err.println("-> Fourgram Class Features added!");
    }
    if (Flags.isFivegramClassFeature(params)) {
      Element fivegramFeature = new Element("custom");
      fivegramFeature.setAttribute("class", FivegramClassFeatureGenerator.class.getName());
      generators.addContent(fivegramFeature);
      System.err.println("-> Fivegram Class Features added!");
    }
    if (Flags.isCharNgramClassFeature(params)) {
      setNgramRange(params);
      Element charngramFeature = new Element("custom");
      charngramFeature.setAttribute("class", CharacterNgramFeatureGenerator.class.getName());
      charngramFeature.setAttribute("minLength", Integer.toString(minCharNgram));
      charngramFeature.setAttribute("maxLength",Integer.toString(maxCharNgram));
      generators.addContent(charngramFeature);
      System.err.println("-> CharNgram Class Features added!");
    }
    //Dictionary Features
    if (Flags.isDictionaryFeatures(params)) {
      setWindow(params);
      String dictPath = Flags.getDictionaryFeatures(params);
      List<File> fileList = StringUtils.getFilesInDir(new File(dictPath));
      for (File dictFile : fileList) {
        Element dictFeatures = new Element("custom");
        dictFeatures.setAttribute("class", DictionaryFeatureGenerator.class.getName());
        dictFeatures.setAttribute("dict", InputOutputUtils.normalizeLexiconName(dictFile.getCanonicalPath()));
        Element dictWindow = new Element("window");
        dictWindow.setAttribute("prevLength", Integer.toString(leftWindow));
        dictWindow.setAttribute("nextLength", Integer.toString(rightWindow));
        dictWindow.addContent(dictFeatures);
        generators.addContent(dictWindow);
      }
      System.err.println("-> Dictionary Features added!");
    }
    //Brown clustering features
    if (Flags.isBrownFeatures(params)) {
      setWindow(params);
      //previous 2 maps features
      Element prev2MapFeature = new Element("custom");
      prev2MapFeature.setAttribute("class", Prev2MapFeatureGenerator.class.getName());
      generators.addContent(prev2MapFeature);
      //previous map and token feature (in window)
      Element prevMapTokenFeature = new Element("custom");
      prevMapTokenFeature.setAttribute("class", PreviousMapTokenFeatureGenerator.class.getName());
      Element prevMapTokenWindow = new Element("window");
      prevMapTokenWindow.setAttribute("prevLength", Integer.toString(leftWindow));
      prevMapTokenWindow.setAttribute("nextLength", Integer.toString(rightWindow));
      prevMapTokenWindow.addContent(prevMapTokenFeature);
      generators.addContent(prevMapTokenWindow);
      //brown clustering features
      String brownClusterPath = Flags.getBrownFeatures(params);
      List<File> brownClusterFiles = Flags.getClusterLexiconFiles(brownClusterPath);
      for (File brownClusterFile : brownClusterFiles) {
        //brown bigram class features
        Element brownBigramFeatures = new Element("custom");
        brownBigramFeatures.setAttribute("class", BrownBigramFeatureGenerator.class.getName());
        brownBigramFeatures.setAttribute("dict", InputOutputUtils.normalizeLexiconName(brownClusterFile.getCanonicalPath()));
        generators.addContent(brownBigramFeatures);
        // brown trigram features
        //Element brownTrigramFeatures = new Element("custom");
        //brownTrigramFeatures.setAttribute("class",BrownTrigramFeatureGenerator.class.getName());
        //brownTrigramFeatures.setAttribute("dict", InputOutputUtils.normalizeLexiconName(brownClusterFile.getCanonicalPath()));
        //generators.addContent(brownTrigramFeatures);
        //brown token feature
        Element brownTokenFeature = new Element("custom");
        brownTokenFeature.setAttribute("class", BrownTokenFeatureGenerator.class.getName());
        brownTokenFeature.setAttribute("dict", InputOutputUtils.normalizeLexiconName(brownClusterFile.getCanonicalPath()));
        Element brownTokenWindow = new Element("window");
        brownTokenWindow.setAttribute("prevLength", Integer.toString(leftWindow));
        brownTokenWindow.setAttribute("nextLength", Integer.toString(rightWindow));
        brownTokenWindow.addContent(brownTokenFeature);
        generators.addContent(brownTokenWindow);
        //brown token class feature
        Element brownTokenClassFeature = new Element("custom");
        brownTokenClassFeature.setAttribute("class", BrownTokenClassFeatureGenerator.class.getName());
        brownTokenClassFeature.setAttribute("dict", InputOutputUtils.normalizeLexiconName(brownClusterFile.getCanonicalPath()));
        Element brownTokenClassWindow = new Element("window");
        brownTokenClassWindow.setAttribute("prevLength", Integer.toString(leftWindow));
        brownTokenClassWindow.setAttribute("nextLength", Integer.toString(rightWindow));
        brownTokenClassWindow.addContent(brownTokenClassFeature);
        generators.addContent(brownTokenClassWindow);
      }
      System.err.println("-> Brown Cluster Features added!");
    }
    //Clark clustering features
    if (Flags.isClarkFeatures(params)) {
      setWindow(params);
      String clarkClusterPath = Flags.getClarkFeatures(params);
      List<File> clarkClusterFiles = Flags.getClusterLexiconFiles(clarkClusterPath);
      for (File clarkCluster: clarkClusterFiles) {
        Element clarkFeatures = new Element("custom");
        clarkFeatures.setAttribute("class", ClarkFeatureGenerator.class.getName());
        clarkFeatures.setAttribute("dict", InputOutputUtils.normalizeLexiconName(clarkCluster.getCanonicalPath()));
        Element clarkWindow = new Element("window");
        clarkWindow.setAttribute("prevLength", Integer.toString(leftWindow));
        clarkWindow.setAttribute("nextLength", Integer.toString(rightWindow));
        clarkWindow.addContent(clarkFeatures);
        generators.addContent(clarkWindow);
      }
      System.err.println("-> Clark Cluster Features added!");
    }
    //word2vec clustering features
    if (Flags.isWord2VecClusterFeatures(params)) {
      setWindow(params);
      String word2vecClusterPath = Flags.getWord2VecClusterFeatures(params);
      List<File> word2vecClusterFiles = Flags.getClusterLexiconFiles(word2vecClusterPath);
      for (File word2vecFile : word2vecClusterFiles) {
        Element word2vecClusterFeatures = new Element("custom");
        word2vecClusterFeatures.setAttribute("class", Word2VecClusterFeatureGenerator.class.getName());
        word2vecClusterFeatures.setAttribute("dict", InputOutputUtils.normalizeLexiconName(word2vecFile.getCanonicalPath()));
        Element word2vecClusterWindow = new Element("window");
        word2vecClusterWindow.setAttribute("prevLength", Integer.toString(leftWindow));
        word2vecClusterWindow.setAttribute("nextLength", Integer.toString(rightWindow));
        word2vecClusterWindow.addContent(word2vecClusterFeatures);
        generators.addContent(word2vecClusterWindow);
      }
      System.err.println("-> Word2Vec Clusters Features added!");
    }
    //Morphological features
    if (Flags.isMorphoFeatures(params)) {
      setWindow(params);
      String morphoPath = Flags.getMorphoFeatures(params);
      String[] morphoResources = Flags.getMorphoResources(morphoPath);
      String morphoRange = Flags.getMorphoFeaturesRange(params);
      Element morphoClassFeatureElement = new Element("custom");
      morphoClassFeatureElement.setAttribute("class", MorphoFeatureGenerator.class.getName());
      morphoClassFeatureElement.setAttribute("model", InputOutputUtils.normalizeLexiconName(morphoResources[0]));
      morphoClassFeatureElement.setAttribute("dict", InputOutputUtils.normalizeLexiconName(morphoResources[1]));
      morphoClassFeatureElement.setAttribute("range", morphoRange);
      Element morphoClassFeatureWindow = new Element("window");
      morphoClassFeatureWindow.setAttribute("prevLength", Integer.toString(leftWindow));
      morphoClassFeatureWindow.setAttribute("nextLength", Integer.toString(rightWindow));
      morphoClassFeatureWindow.addContent(morphoClassFeatureElement);
      generators.addContent(morphoClassFeatureWindow);
      System.err.println("-> Morphological Features added!");
    }
<<<<<<< HEAD
    //MFS features
    if (Flags.isMFSFeatures(params)) {
      setWindow(params);
      String mfsPath = Flags.getMFSFeatures(params);
      String[] mfsResources = Flags.getMFSResources(mfsPath);
      String mfsRange = Flags.getMFSFeaturesRange(params);
      Element mfsClassFeatureElement = new Element("custom");
      mfsClassFeatureElement.setAttribute("class", MFSFeatureGenerator.class.getName());
      mfsClassFeatureElement.setAttribute("model", InputOutputUtils.normalizeLexiconName(mfsResources[0]));
      mfsClassFeatureElement.setAttribute("dict", InputOutputUtils.normalizeLexiconName(mfsResources[1]));
      mfsClassFeatureElement.setAttribute("mfs", InputOutputUtils.normalizeLexiconName(mfsResources[2]));
      mfsClassFeatureElement.setAttribute("range", mfsRange);
      Element mfsClassFeatureWindow = new Element("window");
      mfsClassFeatureWindow.setAttribute("prevLength", Integer.toString(leftWindow));
      mfsClassFeatureWindow.setAttribute("nextLength", Integer.toString(rightWindow));
      mfsClassFeatureWindow.addContent(mfsClassFeatureElement);
      generators.addContent(mfsClassFeatureWindow);
      System.err.println("-> MFS Features added");
      }
    /*if (Flags.isMFSFeatures(params)) {
      String mfsPath = Flags.getMFSFeatures(params);
      String[] mfsResources = Flags.getMFSResources(mfsPath);
      String mfsRange = Flags.getMFSFeaturesRange(params);
=======
    if (Flags.isSuperSenseFeatures(params)) {
      String mfsPath = Flags.getSuperSenseFeatures(params);
      String[] mfsResources = Flags.getSuperSenseResources(mfsPath);
      String mfsRange = Flags.getSuperSenseFeaturesRange(params);
>>>>>>> 62acb43c
      Element mfsClassFeatureElement = new Element("custom");
      mfsClassFeatureElement.setAttribute("class", SuperSenseFeatureGenerator.class.getName());
      mfsClassFeatureElement.setAttribute("model", InputOutputUtils.normalizeLexiconName(mfsResources[0]));
      mfsClassFeatureElement.setAttribute("dict", InputOutputUtils.normalizeLexiconName(mfsResources[1]));
      mfsClassFeatureElement.setAttribute("mfs", InputOutputUtils.normalizeLexiconName(mfsResources[2]));
      mfsClassFeatureElement.setAttribute("range", mfsRange);
      generators.addContent(mfsClassFeatureElement);
<<<<<<< HEAD
      System.err.println("-> MFS Features added");
      }*/
=======
      System.err.println("-> SuperSense Features added!");
      }
>>>>>>> 62acb43c
    aggGenerators.addContent(cached);
    cached.addContent(generators);
    
    XMLOutputter xmlOutput = new XMLOutputter();
    Format format = Format.getPrettyFormat();
    xmlOutput.setFormat(format);
    return xmlOutput.outputString(doc);
    
  }
  
  /**
   * Set the window length from the training parameters file.
   * @param params the properties file
   */
  public static void setWindow(TrainingParameters params) {
    if (leftWindow == -1 || rightWindow == -1) {
      leftWindow = getWindowRange(params).get(0);
      rightWindow = getWindowRange(params).get(1);
    }
  }
  
  /**
   * Get the window range feature.
   * @param params the training parameters
   * @return the list containing the left and right window values
   */
  private static List<Integer> getWindowRange(TrainingParameters params) {
    List<Integer> windowRange = new ArrayList<Integer>();
    String windowParam = Flags.getWindow(params);
    String[] windowArray = windowParam.split("[ :-]");
    if (windowArray.length == 2) {
      windowRange.add(Integer.parseInt(windowArray[0]));
      windowRange.add(Integer.parseInt(windowArray[1]));
    }
    return windowRange;
  }
  
  /**
   * Set the character ngrams minimum and maximum values.
   * @param params the parameters file
   */
  public static void setNgramRange(TrainingParameters params) {
    if (minCharNgram == -1 || maxCharNgram == -1) {
      minCharNgram = getNgramRange(params).get(0);
      maxCharNgram = getNgramRange(params).get(1);
    }
  }

  /**
   * Get the range of the character ngram of current token.
   * @param params the training parameters
   * @return a list containing the initial and maximum ngram values
   */
  public static List<Integer> getNgramRange(TrainingParameters params) {
    List<Integer> ngramRange = new ArrayList<Integer>();
      String charNgramParam = Flags.getCharNgramFeaturesRange(params);
      String[] charngramArray = charNgramParam.split("[ :-]");
      if (charngramArray.length == 2) {
        ngramRange.add(Integer.parseInt(charngramArray[0]));
        ngramRange.add(Integer.parseInt(charngramArray[1]));

      }
    return ngramRange;
  }
  
}<|MERGE_RESOLUTION|>--- conflicted
+++ resolved
@@ -327,8 +327,6 @@
       generators.addContent(morphoClassFeatureWindow);
       System.err.println("-> Morphological Features added!");
     }
-<<<<<<< HEAD
-    //MFS features
     if (Flags.isMFSFeatures(params)) {
       setWindow(params);
       String mfsPath = Flags.getMFSFeatures(params);
@@ -347,16 +345,10 @@
       generators.addContent(mfsClassFeatureWindow);
       System.err.println("-> MFS Features added");
       }
-    /*if (Flags.isMFSFeatures(params)) {
-      String mfsPath = Flags.getMFSFeatures(params);
-      String[] mfsResources = Flags.getMFSResources(mfsPath);
-      String mfsRange = Flags.getMFSFeaturesRange(params);
-=======
     if (Flags.isSuperSenseFeatures(params)) {
       String mfsPath = Flags.getSuperSenseFeatures(params);
       String[] mfsResources = Flags.getSuperSenseResources(mfsPath);
       String mfsRange = Flags.getSuperSenseFeaturesRange(params);
->>>>>>> 62acb43c
       Element mfsClassFeatureElement = new Element("custom");
       mfsClassFeatureElement.setAttribute("class", SuperSenseFeatureGenerator.class.getName());
       mfsClassFeatureElement.setAttribute("model", InputOutputUtils.normalizeLexiconName(mfsResources[0]));
@@ -364,13 +356,9 @@
       mfsClassFeatureElement.setAttribute("mfs", InputOutputUtils.normalizeLexiconName(mfsResources[2]));
       mfsClassFeatureElement.setAttribute("range", mfsRange);
       generators.addContent(mfsClassFeatureElement);
-<<<<<<< HEAD
-      System.err.println("-> MFS Features added");
-      }*/
-=======
       System.err.println("-> SuperSense Features added!");
       }
->>>>>>> 62acb43c
+    
     aggGenerators.addContent(cached);
     cached.addContent(generators);
     
