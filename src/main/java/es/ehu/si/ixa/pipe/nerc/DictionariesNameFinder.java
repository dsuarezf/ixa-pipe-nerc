--- conflicted
+++ resolved
@@ -149,14 +149,6 @@
         String neType = neEntry.getValue();
         List<Integer> neIds = StringUtils.exactTokenFinder(neForm,
             tokens);
-<<<<<<< HEAD
-        for (int i = 0; i < neIds.size(); i += 2) {
-            Span neSpan = new Span(neIds.get(i), neIds.get(i+1), neType);
-            if (debug) {
-              System.err.println(neSpans.toString());
-            }
-            neSpans.add(neSpan);
-=======
         if (!neIds.isEmpty()) {
           for (int i = 0; i < neIds.size(); i += 2) {
             Span neSpan = new Span(neIds.get(i), neIds.get(i+1), neType);
@@ -165,7 +157,6 @@
               System.err.println(neSpans.toString());
             }
           }
->>>>>>> e10eabbd
         }
       }
     }
