/*
 *  Copyright 2014 Rodrigo Agerri

   Licensed under the Apache License, Version 2.0 (the "License");
   you may not use this file except in compliance with the License.
   You may obtain a copy of the License at

       http://www.apache.org/licenses/LICENSE-2.0

   Unless required by applicable law or agreed to in writing, software
   distributed under the License is distributed on an "AS IS" BASIS,
   WITHOUT WARRANTIES OR CONDITIONS OF ANY KIND, either express or implied.
   See the License for the specific language governing permissions and
   limitations under the License.
 */

package es.ehu.si.ixa.pipe.nerc;

import ixa.kaflib.KAFDocument;

import java.io.BufferedReader;
import java.io.BufferedWriter;
import java.io.File;
import java.io.IOException;
import java.io.InputStream;
import java.io.InputStreamReader;
import java.io.OutputStream;
import java.io.OutputStreamWriter;
import java.util.Properties;

import net.sourceforge.argparse4j.ArgumentParsers;
import net.sourceforge.argparse4j.inf.ArgumentParser;
import net.sourceforge.argparse4j.inf.ArgumentParserException;
import net.sourceforge.argparse4j.inf.Namespace;
import net.sourceforge.argparse4j.inf.Subparser;
import net.sourceforge.argparse4j.inf.Subparsers;
import opennlp.tools.cmdline.CmdLineUtil;
import opennlp.tools.namefind.TokenNameFinderModel;
import opennlp.tools.util.TrainingParameters;

import org.jdom2.JDOMException;

import com.google.common.io.Files;

import es.ehu.si.ixa.pipe.nerc.eval.CorpusEvaluate;
import es.ehu.si.ixa.pipe.nerc.eval.Evaluate;
import es.ehu.si.ixa.pipe.nerc.train.FixedTrainer;
import es.ehu.si.ixa.pipe.nerc.train.Flags;
import es.ehu.si.ixa.pipe.nerc.train.InputOutputUtils;
import es.ehu.si.ixa.pipe.nerc.train.Trainer;

/**
 * Main class of ixa-pipe-nerc, the ixa pipes (ixa2.si.ehu.es/ixa-pipes) NERC
 * tagger.
 * 
 * @author ragerri
 * @version 2014-10-15
 * 
 */
public class CLI {

  /**
   * Get dynamically the version of ixa-pipe-nerc by looking at the MANIFEST
   * file.
   */
  private final String version = CLI.class.getPackage()
      .getImplementationVersion();
  /**
   * Name space of the arguments provided at the CLI.
   */
  private Namespace parsedArguments = null;
  /**
   * Argument parser instance.
   */
  private ArgumentParser argParser = ArgumentParsers.newArgumentParser(
      "ixa-pipe-nerc-" + version + ".jar").description(
      "ixa-pipe-nerc-" + version
          + " is a multilingual NERC module developed by IXA NLP Group.\n");
  /**
   * Sub parser instance.
   */
  private Subparsers subParsers = argParser.addSubparsers().help(
      "sub-command help");
  /**
   * The parser that manages the tagging sub-command.
   */
  private Subparser annotateParser;
  /**
   * The parser that manages the training sub-command.
   */
  private Subparser trainParser;
  /**
   * The parser that manages the evaluation sub-command.
   */
  private Subparser evalParser;

  /**
   * Construct a CLI object with the three sub-parsers to manage the command
   * line parameters.
   */
  public CLI() {
    annotateParser = subParsers.addParser("tag").help("Tagging CLI");
    loadAnnotateParameters();
    trainParser = subParsers.addParser("train").help("Training CLI");
    loadTrainingParameters();
    evalParser = subParsers.addParser("eval").help("Evaluation CLI");
    loadEvalParameters();
  }

  /**
   * Main entry point of ixa-pipe-nerc.
   * 
   * @param args
   *          the arguments passed through the CLI
   * @throws IOException
   *           exception if input data not available
   * @throws JDOMException
   *           if problems with the xml formatting of NAF
   */
  public static void main(final String[] args) throws IOException,
      JDOMException {

    CLI cmdLine = new CLI();
    cmdLine.parseCLI(args);
  }

  /**
   * Parse the command interface parameters with the argParser.
   * 
   * @param args
   *          the arguments passed through the CLI
   * @throws IOException
   *           exception if problems with the incoming data
   * @throws JDOMException 
   */
  public final void parseCLI(final String[] args) throws IOException, JDOMException {
    try {
      parsedArguments = argParser.parseArgs(args);
      System.err.println("CLI options: " + parsedArguments);
      if (args[0].equals("tag")) {
        annotate(System.in, System.out);
      } else if (args[0].equals("eval")) {
        eval();
      } else if (args[0].equals("train")) {
        train();
      }
    } catch (ArgumentParserException e) {
      argParser.handleError(e);
      System.out.println("Run java -jar target/ixa-pipe-nerc-" + version
          + ".jar (tag|train|eval) -help for details");
      System.exit(1);
    }
  }

  /**
   * Main method to do Named Entity tagging.
   * 
   * @param inputStream
   *          the input stream containing the content to tag
   * @param outputStream
   *          the output stream providing the named entities
   * @throws IOException
   *           exception if problems in input or output streams
   */
  public final void annotate(final InputStream inputStream,
      final OutputStream outputStream) throws IOException, JDOMException {

    BufferedReader breader = new BufferedReader(new InputStreamReader(
        inputStream, "UTF-8"));
    BufferedWriter bwriter = new BufferedWriter(new OutputStreamWriter(
        outputStream, "UTF-8"));
    // read KAF document from inputstream
    KAFDocument kaf = KAFDocument.createFromStream(breader);
    // load parameters into a properties
    String model = parsedArguments.getString("model");
    String outputFormat = parsedArguments.getString("outputFormat");
    String lexer = parsedArguments.getString("lexer");
    String dictTag = parsedArguments.getString("dictTag");
    String dictPath = parsedArguments.getString("dictPath");
    // language parameter
    String lang = null;
    if (parsedArguments.getString("language") != null) {
      lang = parsedArguments.getString("language");
      if (!kaf.getLang().equalsIgnoreCase(lang)) {
        System.err
            .println("Language parameter in NAF and CLI do not match!!");
        System.exit(1);
      }
    } else {
      lang = kaf.getLang();
    }
    Properties properties = setAnnotateProperties(model, lang, lexer, dictTag, dictPath);
    KAFDocument.LinguisticProcessor newLp = kaf.addLinguisticProcessor(
        "entities", "ixa-pipe-nerc-" + lang + "-" + Files.getNameWithoutExtension(model), version);
    newLp.setBeginTimestamp();
    Annotate annotator = new Annotate(properties);
    annotator.annotateNEs(kaf);
    newLp.setEndTimestamp();
<<<<<<< HEAD
    String outputFormatOption = InputOutputUtils.getOutputFormat(params);
=======
>>>>>>> e10eabbd
    String kafToString = null;
    if (outputFormat.equalsIgnoreCase("conll03")) {
      kafToString = annotator.annotateNEsToCoNLL2003(kaf);
    } else if (outputFormat.equalsIgnoreCase("conll02")) {
      kafToString = annotator.annotateNEsToCoNLL2002(kaf);
    } else if (outputFormat.equalsIgnoreCase("opennlp")) {
      kafToString = annotator.annotateNEsToOpenNLP(kaf);
    } else {
      kafToString = annotator.annotateNEsToKAF(kaf);
    }
    bwriter.write(kafToString);
    bwriter.close();
    breader.close();
  }

  /**
   * Main access to the train functionalities.
   * 
   * @throws IOException
   *           input output exception if problems with corpora
   */
  public final void train() throws IOException {

    // load training parameters file
    String paramFile = parsedArguments.getString("params");
    TrainingParameters params = InputOutputUtils
        .loadTrainingParameters(paramFile);
    String outModel = null;
    if (params.getSettings().get("OutputModel") == null || params.getSettings().get("OutputModel").length() == 0) {
      outModel = Files.getNameWithoutExtension(paramFile) + ".bin";
      params.put("OutputModel", outModel);
    }
    else {
      outModel = Flags.getModel(params);
    }
    String trainSet = Flags.getDataSet("TrainSet", params);
    String testSet = Flags.getDataSet("TestSet", params);
    Trainer nercTrainer = new FixedTrainer(trainSet, testSet, params);
    TokenNameFinderModel trainedModel = null;
    // check if CrossEval
    if (params.getSettings().get("CrossEval") != null) {
      String evalParam = params.getSettings().get("CrossEval");
      String[] evalRange = evalParam.split("[ :-]");
      if (evalRange.length != 2) {
        Flags.devSetException();
      } else {
        if (params.getSettings().get("DevSet") != null) {
          String devSet = params.getSettings().get("DevSet");
          trainedModel = nercTrainer.trainCrossEval(devSet, params, evalRange);
        } else {
          Flags.devSetException();
        }
      }
    } else {
      trainedModel = nercTrainer.train(params);
    }
    CmdLineUtil.writeModel("ixa-pipe-nerc ", new File(outModel), trainedModel);
    System.err.println();
    System.err.println("Wrote trained NERC model to " + outModel);
  }

  /**
   * Main evaluation entry point.
   * 
   * @throws IOException
   *           throws exception if test set not available
   */
  public final void eval() throws IOException {

    String lang = parsedArguments.getString("language");
    String model = parsedArguments.getString("model");
    String testset = parsedArguments.getString("testset");
    String corpusFormat = parsedArguments.getString("corpusFormat");
    Properties props = setEvalProperties(lang, model, testset, corpusFormat);
    
    if (parsedArguments.getString("prediction") == null) {
      Evaluate evaluator = new Evaluate(props);
      if (parsedArguments.getString("evalReport") != null) {
        if (parsedArguments.getString("evalReport").equalsIgnoreCase("brief")) {
          evaluator.evaluate();
        } else if (parsedArguments.getString("evalReport").equalsIgnoreCase(
            "error")) {
          evaluator.evalError();
        } else if (parsedArguments.getString("evalReport").equalsIgnoreCase(
            "detailed")) {
          evaluator.detailEvaluate();
        }
      } else {
        evaluator.detailEvaluate();
      }
    } else if (parsedArguments.getString("prediction") != null) {
      String predFile = parsedArguments.getString("prediction");
      CorpusEvaluate corpusEvaluator = new CorpusEvaluate(predFile, props);
      corpusEvaluator.evaluate();
    } else {
      System.err
          .println("Provide either a model or a predictionFile to perform evaluation!");
    }
  }

  /**
   * Create the available parameters for NER tagging.
   */
  private void loadAnnotateParameters() {
    
    annotateParser.addArgument("-m", "--model")
        .required(true)
        .help("Pass the model to do the tagging as a parameter.\n");
    annotateParser.addArgument("-l","--language")
        .required(false)
        .choices("de", "en", "es", "eu", "it", "nl")
        .help("Choose language; it defaults to the language value in incoming NAF file.\n");
    annotateParser.addArgument("-o","--outputFormat")
        .required(false)
        .choices("conll03", "conll02", "naf", "opennlp")
        .setDefault(Flags.DEFAULT_OUTPUT_FORMAT)
        .help("Choose output format; it defaults to NAF.\n");
    annotateParser.addArgument("--lexer")
        .choices("numeric")
        .setDefault(Flags.DEFAULT_LEXER)
        .required(false)
        .help("Use lexer rules for NERC tagging; it defaults to false.\n");
    annotateParser.addArgument("--dictTag")
        .required(false)
        .choices("tag", "post")
        .setDefault(Flags.DEFAULT_DICT_OPTION)
        .help("Choose to directly tag entities by dictionary look-up; if the 'tag' option is chosen, " +
        		"only tags entities found in the dictionary; if 'post' option is chosen, it will " +
        		"post-process the results of the statistical model.\n");
    annotateParser.addArgument("--dictPath")
        .required(false)
        .setDefault(Flags.DEFAULT_DICT_PATH)
        .help("Provide the path to the dictionaries for direct dictionary tagging; it ONLY WORKS if --dictTag " +
        		"option is activated.\n");
  }

  /**
   * Create the main parameters available for training NERC models.
   */
  private void loadTrainingParameters() {
    trainParser.addArgument("-p", "--params").required(true)
        .help("Load the training parameters file\n");
  }

  /**
   * Create the parameters available for evaluation.
   */
  private void loadEvalParameters() {
    evalParser.addArgument("-l", "--language")
        .required(true)
        .choices("de", "en", "es", "eu", "it", "nl")
        .help("Choose language.\n");
    evalParser.addArgument("-m", "--model")
        .required(false)
        .setDefault(Flags.DEFAULT_EVALUATE_MODEL)
        .help("Pass the model to evaluate as a parameter.\n");
    evalParser.addArgument("-t", "--testset")
        .required(true)
        .help("The test or reference corpus.\n");
    evalParser.addArgument("-f","--corpusFormat")
        .required(false)
        .choices("conll03", "conll02", "opennlp")
        .setDefault(Flags.DEFAULT_EVAL_FORMAT)
        .help("Choose format of reference corpus; it defaults to opennlp format.\n");
    evalParser
        .addArgument("--prediction")
        .required(false)
        .help(
            "Use this parameter to evaluate one prediction corpus against the reference corpus.\n");
    evalParser.addArgument("--evalReport")
        .required(false)
        .choices("brief", "detailed", "error")
        .help("Choose level of detail of evaluation report; it defaults to detailed evaluation.\n");
  }

  /**
   * Set a Properties object with the CLI parameters for annotation.
   * @param model the model parameter
   * @param language language parameter
   * @param lexer rule based parameter
   * @param dictTag directly tag from a dictionary
   * @param dictPath directory to the dictionaries
   * @return the properties object
   */
  private Properties setAnnotateProperties(String model, String language, String lexer, String dictTag, String dictPath) {
    Properties annotateProperties = new Properties();
    annotateProperties.setProperty("model", model);
    annotateProperties.setProperty("language", language);
    annotateProperties.setProperty("ruleBasedOption", lexer);
    annotateProperties.setProperty("dictTag", dictTag);
    annotateProperties.setProperty("dictPath", dictPath);
    return annotateProperties;
  }
  
  /**
   * Set a Properties object with the CLI parameters for evaluation.
   * @param model the model parameter
   * @param testset the reference set
   * @param corpusFormat the format of the testset
   * @return the properties object
   */
  private Properties setEvalProperties(String language, String model, String testset, String corpusFormat) {
    Properties evalProperties = new Properties();
    evalProperties.setProperty("language", language);
    evalProperties.setProperty("model", model);
    evalProperties.setProperty("testset", testset);
    evalProperties.setProperty("corpusFormat", corpusFormat);
    return evalProperties;
  }

}<|MERGE_RESOLUTION|>--- conflicted
+++ resolved
@@ -196,10 +196,6 @@
     Annotate annotator = new Annotate(properties);
     annotator.annotateNEs(kaf);
     newLp.setEndTimestamp();
-<<<<<<< HEAD
-    String outputFormatOption = InputOutputUtils.getOutputFormat(params);
-=======
->>>>>>> e10eabbd
     String kafToString = null;
     if (outputFormat.equalsIgnoreCase("conll03")) {
       kafToString = annotator.annotateNEsToCoNLL2003(kaf);
