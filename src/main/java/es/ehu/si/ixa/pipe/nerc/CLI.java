--- conflicted
+++ resolved
@@ -67,18 +67,10 @@
   private final String version = CLI.class.getPackage()
       .getImplementationVersion();
   /**
-<<<<<<< HEAD
    * Get the git commit of the ixa-pipe-nerc compiled by looking at the MANIFEST
    * file.
    */
   private final String commit = CLI.class.getPackage().getSpecificationVersion();
-=======
-   * Get dynamically the commit of ixa-pipe-nerc in the current compilation by
-   * looking at the MANIFEST file.
-   */
-  private final String commit = CLI.class.getPackage()
-      .getSpecificationVersion();
->>>>>>> c82938db
   /**
    * Name space of the arguments provided at the CLI.
    */
@@ -214,11 +206,7 @@
     }
     Properties properties = setAnnotateProperties(model, lang, lexer, oepc, dictTag, dictPath);
     KAFDocument.LinguisticProcessor newLp = kaf.addLinguisticProcessor(
-<<<<<<< HEAD
-        "entities", "ixa-pipe-nerc-" + Files.getNameWithoutExtension(model), version +  "-" + commit);
-=======
         "entities", "ixa-pipe-nerc-" + Files.getNameWithoutExtension(model), version + "-" + commit);
->>>>>>> c82938db
     newLp.setBeginTimestamp();
     Annotate annotator = new Annotate(properties);
     annotator.annotateNEs(kaf);
@@ -299,7 +287,7 @@
       corpusEvaluator.evaluate();
     } else {
       System.err
-          .println("Provide either a model or a predictionFile to perform evaluation!");
+          .println("Provide either a model or a prediction file to perform evaluation!");
     }
   }
   
@@ -317,7 +305,6 @@
     CrossValidator crossValidator = new CrossValidator(params);
     crossValidator.crossValidate(params);
   }
-
 
   /**
    * Create the available parameters for NER tagging.
