/*
 *  Copyright 2016 Rodrigo Agerri

   Licensed under the Apache License, Version 2.0 (the "License");
   you may not use this file except in compliance with the License.
   You may obtain a copy of the License at

       http://www.apache.org/licenses/LICENSE-2.0

   Unless required by applicable law or agreed to in writing, software
   distributed under the License is distributed on an "AS IS" BASIS,
   WITHOUT WARRANTIES OR CONDITIONS OF ANY KIND, either express or implied.
   See the License for the specific language governing permissions and
   limitations under the License.
 */

package eus.ixa.ixa.pipe.nerc;

import java.io.BufferedReader;
import java.io.IOException;
import java.io.StringReader;
import java.util.ArrayList;
import java.util.Arrays;
import java.util.HashMap;
import java.util.List;
import java.util.Map;
import java.util.Properties;

import com.google.common.collect.Lists;

import eus.ixa.ixa.pipe.ml.StatisticalSequenceLabeler;
import eus.ixa.ixa.pipe.ml.nerc.DictionariesNERTagger;
import eus.ixa.ixa.pipe.ml.nerc.NumericNERTagger;
import eus.ixa.ixa.pipe.ml.resources.Dictionaries;
import eus.ixa.ixa.pipe.ml.sequence.SequenceLabel;
import eus.ixa.ixa.pipe.ml.sequence.SequenceLabelerME;
import eus.ixa.ixa.pipe.ml.utils.Flags;
import eus.ixa.ixa.pipe.ml.utils.Span;
import eus.ixa.ixa.pipe.ml.utils.StringUtils;
import ixa.kaflib.Entity;
import ixa.kaflib.KAFDocument;
import ixa.kaflib.Term;
import ixa.kaflib.WF;

/**
 * Annotation class for Named Entities in ixa-pipe-nerc. Use this class for
 * examples on using ixa-pipe-ml API for Named Entity tagging.
 * 
 * @author ragerri
 * @version 2016-04-22
 * 
 */
public class Annotate {

  /**
   * The SequenceLabeler to do the annotation.
   */
  private StatisticalSequenceLabeler nerTagger;
  /**
   * The dictionaries.
   */
  private Dictionaries dictionaries;
  /**
   * The dictionary Named Entity Tagger.
   */
  private DictionariesNERTagger nerTaqgerDict;
  /**
   * The Named Entity Lexer for rule-based name tagging.
   */
  private NumericNERTagger numericNerTaggerLexer;
  /**
   * True if the NER tagger is statistical.
   */
  private boolean statistical;
  /**
   * Activates post processing of statistical sequence labeling with dictionary
   * name finders.
   */
  private boolean postProcess;
  /**
   * Activates NER tagging using dictionaries only.
   */
  private boolean dictTag;
  /**
   * Activates NER tagging using {@code NumericNameFinder}s.
   */
  private boolean lexerTagger;
  /**
   * Clear features after every sentence or when a -DOCSTART- mark appears.
   */
  private String clearFeatures;

  /**
   * It manages the use of the three different name finders:
   * {@code StatisticalSequenceLabeler}, {@code DictionariesNameFinder} and
   * {@code NumericNameFinder}. In particular, if --dictTag option in CLI is
   * off, statistical models are used (this is the default). If --dictTag is
   * activated, it has two options, "tag" and "post": tag only tags with a
   * gazetteer and "post" post-processes the probabilistic annotation giving
   * priority to the gazetteer. Obviously, this option depends on the --dictPath
   * parameter being correctly specified. The --lexer numeric option annotates
   * numeric entities (dates, percentages, and so on) via rules.
   * 
   * @param properties
   *          the properties
   * @throws IOException
   *           the io thrown
   */
  public Annotate(final Properties properties) throws IOException {

    this.clearFeatures = properties.getProperty("clearFeatures");
    annotateOptions(properties);
  }

  /**
   * Generates the right options for NERC tagging: using the
   * {@link StatisticalSequenceLabeler} or using the
   * {@link DictionariesNERTagger} or a combination of those with the
   * {@link NumericNERTagger}.
   * 
   * @param properties
   *          the parameters to choose the NameFinder are lexer, dictTag and
   *          dictPath
   * @throws IOException
   *           the io exception
   */
  // TODO surely we can simplify this?
  private void annotateOptions(Properties properties) throws IOException {

    String ruleBasedOption = properties.getProperty("ruleBasedOption");
    String dictOption = properties.getProperty("dictTag");
    String dictPath = properties.getProperty("dictPath");

    if (!dictOption.equals(Flags.DEFAULT_DICT_OPTION)) {
      if (dictPath.equals(Flags.DEFAULT_DICT_PATH)) {
        Flags.dictionaryException();
      }
      if (!ruleBasedOption.equals(Flags.DEFAULT_LEXER)) {
        lexerTagger = true;
      }
      if (!dictPath.equals(Flags.DEFAULT_DICT_PATH)) {
        if (dictionaries == null) {
          dictionaries = new Dictionaries(dictPath);
          nerTaqgerDict = new DictionariesNERTagger(dictionaries);
        }
        if (dictOption.equalsIgnoreCase("tag")) {
          dictTag = true;
          postProcess = false;
          statistical = false;
        } else if (dictOption.equalsIgnoreCase("post")) {
          nerTagger = new StatisticalSequenceLabeler(properties);
          statistical = true;
          postProcess = true;
          dictTag = false;
        } else {
          nerTagger = new StatisticalSequenceLabeler(properties);
          statistical = true;
          dictTag = false;
          postProcess = false;
        }
      }
    } else if (!ruleBasedOption.equals(Flags.DEFAULT_LEXER)) {
      lexerTagger = true;
      statistical = true;
      dictTag = false;
      postProcess = false;
      nerTagger = new StatisticalSequenceLabeler(properties);
    } else {
      lexerTagger = false;
      statistical = true;
      dictTag = false;
      postProcess = false;
      nerTagger = new StatisticalSequenceLabeler(properties);
    }
  }

  /**
   * Classify Named Entities creating the entities layer in the
   * {@link KAFDocument} using statistical models, post-processing and/or
   * dictionaries only.
   * 
   * @param kaf
   *          the kaf document to be used for annotation
   * @throws IOException
   *           throws exception if problems with the kaf document
   */
  public final void annotateNEsToKAF(final KAFDocument kaf) throws IOException {

    List<Span> allSpans = null;
    List<List<WF>> sentences = kaf.getSentences();
    
    for (List<WF> sentence : sentences) {
      // process each sentence
      String[] tokens = new String[sentence.size()];
      String[] tokenIds = new String[sentence.size()];
      for (int i = 0; i < sentence.size(); i++) {
        tokens[i] = sentence.get(i).getForm();
        tokenIds[i] = sentence.get(i).getId();
      }
      if (statistical) {
        if (clearFeatures.equalsIgnoreCase("docstart")
            && tokens[0].startsWith("-DOCSTART-")) {
          nerTagger.clearAdaptiveData();
        }
        Span[] statSpans = nerTagger.seqToSpans(tokens);
        allSpans = Lists.newArrayList(statSpans);
      }
      if (postProcess) {
        Span[] dictSpans = nerTaqgerDict.nercToSpansExact(tokens);
        Span.postProcessDuplicatedSpans(allSpans, dictSpans);
        Span.concatenateSpans(allSpans, dictSpans);
      }
      if (dictTag) {
        Span[] dictOnlySpans = nerTaqgerDict.nercToSpansExact(tokens);
        allSpans = Lists.newArrayList(dictOnlySpans);
      }
      if (lexerTagger) {
        String sentenceText = StringUtils.getStringFromTokens(tokens);
        StringReader stringReader = new StringReader(sentenceText);
        BufferedReader sentenceReader = new BufferedReader(stringReader);
        numericNerTaggerLexer = new NumericNERTagger(sentenceReader);
        Span[] numericSpans = numericNerTaggerLexer.nercToSpans(tokens);
        Span.concatenateSpans(allSpans, numericSpans);
      }
      Span[] allSpansArray = SequenceLabelerME
          .dropOverlappingSpans(allSpans.toArray(new Span[allSpans.size()]));
      List<SequenceLabel> names = new ArrayList<>();
      if (statistical) {
        names = nerTagger.getSequencesFromSpans(tokens, allSpansArray);
      } else {
        names = nerTaqgerDict.getNamesFromSpans(allSpansArray, tokens);
      }
      for (SequenceLabel name : names) {
        Integer startIndex = name.getSpan().getStart();
        Integer endIndex = name.getSpan().getEnd();
        List<String> wfIds = Arrays
            .asList(Arrays.copyOfRange(tokenIds, startIndex, endIndex));
        List<String> wfTermIds = getAllWFIdsFromTerms(kaf);
        if (checkTermsRefsIntegrity(wfIds, wfTermIds)) {
          List<Term> nameTerms = kaf.getTermsFromWFs(wfIds);
          ixa.kaflib.Span<Term> neSpan = KAFDocument.newTermSpan(nameTerms);
          List<ixa.kaflib.Span<Term>> references = new ArrayList<ixa.kaflib.Span<Term>>();
          references.add(neSpan);
          Entity neEntity = kaf.newEntity(references);
          neEntity.setType(name.getType());
        }
      }
      if (clearFeatures.equalsIgnoreCase("yes")) {
        nerTagger.clearAdaptiveData();
      }
    }
<<<<<<< HEAD
    if (statistical) {
      nameFinder.clearAdaptiveData();
    }
  }
  
  /**
   * Get all the WF ids for the terms contained in the KAFDocument.
   * @param kaf the KAFDocument
   * @return the list of all WF ids in the terms layer
   */
  public List<String> getAllWFIdsFromTerms(KAFDocument kaf) {
    List<Term> terms = kaf.getTerms();
    List<String> wfTermIds = new ArrayList<>();
    for (int i = 0; i < terms.size(); i++) {
      List<WF> sentTerms = terms.get(i).getWFs();
      for (WF form : sentTerms) {
        wfTermIds.add(form.getId());
      }
    }
    return wfTermIds;
  }

  /**
   * Check that the references from the entity spans are
   * actually contained in the term ids.
   * @param wfIds the worform ids corresponding to the Term span
   * @param termWfIds all the terms in the document
   * @return true or false
   */
  public boolean checkTermsRefsIntegrity(List<String> wfIds,
      List<String> termWfIds) {
    for (int i = 0; i < wfIds.size(); i++) {
      if (!termWfIds.contains(wfIds.get(i))) {
        return false;
      }
    }
    return true;
=======
    nerTagger.clearAdaptiveData();
>>>>>>> a06a31cd
  }
  
  /**
   * Get all the WF ids for the terms contained in the KAFDocument.
   * @param kaf the KAFDocument
   * @return the list of all WF ids in the terms layer
   */
  public List<String> getAllWFIdsFromTerms(KAFDocument kaf) {
    List<Term> terms = kaf.getTerms();
    List<String> wfTermIds = new ArrayList<>();
    for (int i = 0; i < terms.size(); i++) {
      List<WF> sentTerms = terms.get(i).getWFs();
      for (WF form : sentTerms) {
        wfTermIds.add(form.getId());
      }
    }
    return wfTermIds;
  }

  /**
   * Check that the references from the entity spans are
   * actually contained in the term ids.
   * @param wfIds the worform ids corresponding to the Term span
   * @param termWfIds all the terms in the document
   * @return true or false
   */
  public boolean checkTermsRefsIntegrity(List<String> wfIds,
      List<String> termWfIds) {
    for (int i = 0; i < wfIds.size(); i++) {
      if (!termWfIds.contains(wfIds.get(i))) {
        return false;
      }
    }
    return true;
  }

  /**
   * Enumeration class for CoNLL 2003 BIO format
   */
  private static enum BIO {
    BEGIN("B-"), IN("I-"), OUT("O");
    String tag;

    BIO(String tag) {
      this.tag = tag;
    }

    public String toString() {
      return this.tag;
    }
  }

  /**
   * Output Conll2003 format.
   * 
   * @param kaf
   *          the kaf document
   * @return the annotated named entities in conll03 format
   */
  public String annotateNEsToCoNLL2003(KAFDocument kaf) {
    List<Entity> namedEntityList = kaf.getEntities();
    Map<String, Integer> entityToSpanSize = new HashMap<String, Integer>();
    Map<String, String> entityToType = new HashMap<String, String>();
    for (Entity ne : namedEntityList) {
      List<ixa.kaflib.Span<Term>> entitySpanList = ne.getSpans();
      for (ixa.kaflib.Span<Term> spanTerm : entitySpanList) {
        Term neTerm = spanTerm.getFirstTarget();
        // create map from term Id to Entity span size
        entityToSpanSize.put(neTerm.getId(), spanTerm.size());
        // create map from term Id to Entity type
        entityToType.put(neTerm.getId(), ne.getType());
      }
    }

    List<List<WF>> sentences = kaf.getSentences();
    StringBuilder sb = new StringBuilder();
    for (List<WF> sentence : sentences) {
      int sentNumber = sentence.get(0).getSent();
      List<Term> sentenceTerms = kaf.getSentenceTerms(sentNumber);
      String previousType = null;
      boolean previousIsEntity = false;

      for (int i = 0; i < sentenceTerms.size(); i++) {
        Term thisTerm = sentenceTerms.get(i);
        // if term is inside an entity span then annotate B-I entities
        if (entityToSpanSize.get(thisTerm.getId()) != null) {
          int neSpanSize = entityToSpanSize.get(thisTerm.getId());
          String neClass = entityToType.get(thisTerm.getId());
          String neType = this.convertToConLLTypes(neClass);
          // if Entity span is multi token
          if (neSpanSize > 1) {
            for (int j = 0; j < neSpanSize; j++) {
              thisTerm = sentenceTerms.get(i + j);
              sb.append(thisTerm.getForm());
              sb.append("\t");
              sb.append(thisTerm.getLemma());
              sb.append("\t");
              sb.append(thisTerm.getMorphofeat());
              sb.append("\t");
              if (j == 0 && previousIsEntity
                  && previousType.equalsIgnoreCase(neType)) {
                sb.append(BIO.BEGIN.toString());
              } else {
                sb.append(BIO.IN.toString());
              }
              sb.append(neType);
              sb.append("\n");
            }
            previousType = neType;
          } else {
            sb.append(thisTerm.getForm());
            sb.append("\t");
            sb.append(thisTerm.getLemma());
            sb.append("\t");
            sb.append(thisTerm.getMorphofeat());
            sb.append("\t");
            if (previousIsEntity && previousType.equalsIgnoreCase(neType)) {
              sb.append(BIO.BEGIN.toString());
            } else {
              sb.append(BIO.IN.toString());
            }
            sb.append(neType);
            sb.append("\n");
          }
          previousIsEntity = true;
          previousType = neType;
          i += neSpanSize - 1;
        } else {
          sb.append(thisTerm.getForm());
          sb.append("\t");
          sb.append(thisTerm.getLemma());
          sb.append("\t");
          sb.append(thisTerm.getMorphofeat());
          sb.append("\t");
          sb.append(BIO.OUT);
          sb.append("\n");
          previousIsEntity = false;
          previousType = BIO.OUT.toString();
        }
      }
      sb.append("\n");// end of sentence
    }
    return sb.toString();
  }

  /**
   * Output Conll2002 format.
   * 
   * @param kaf
   *          the kaf document
   * @return the annotated named entities in conll03 format
   */
  public String annotateNEsToCoNLL2002(KAFDocument kaf) {
    List<Entity> namedEntityList = kaf.getEntities();
    Map<String, Integer> entityToSpanSize = new HashMap<String, Integer>();
    Map<String, String> entityToType = new HashMap<String, String>();
    for (Entity ne : namedEntityList) {
      List<ixa.kaflib.Span<Term>> entitySpanList = ne.getSpans();
      for (ixa.kaflib.Span<Term> spanTerm : entitySpanList) {
        Term neTerm = spanTerm.getFirstTarget();
        entityToSpanSize.put(neTerm.getId(), spanTerm.size());
        entityToType.put(neTerm.getId(), ne.getType());
      }
    }

    List<List<WF>> sentences = kaf.getSentences();
    StringBuilder sb = new StringBuilder();
    for (List<WF> sentence : sentences) {
      int sentNumber = sentence.get(0).getSent();
      List<Term> sentenceTerms = kaf.getSentenceTerms(sentNumber);

      for (int i = 0; i < sentenceTerms.size(); i++) {
        Term thisTerm = sentenceTerms.get(i);

        if (entityToSpanSize.get(thisTerm.getId()) != null) {
          int neSpanSize = entityToSpanSize.get(thisTerm.getId());
          String neClass = entityToType.get(thisTerm.getId());
          String neType = convertToConLLTypes(neClass);
          if (neSpanSize > 1) {
            for (int j = 0; j < neSpanSize; j++) {
              thisTerm = sentenceTerms.get(i + j);
              sb.append(thisTerm.getForm());
              sb.append("\t");
              sb.append(thisTerm.getLemma());
              sb.append("\t");
              sb.append(thisTerm.getMorphofeat());
              sb.append("\t");
              if (j == 0) {
                sb.append(BIO.BEGIN.toString());
              } else {
                sb.append(BIO.IN.toString());
              }
              sb.append(neType);
              sb.append("\n");
            }
          } else {
            sb.append(thisTerm.getForm());
            sb.append("\t");
            sb.append(thisTerm.getLemma());
            sb.append("\t");
            sb.append(thisTerm.getMorphofeat());
            sb.append("\t");
            sb.append(BIO.BEGIN.toString());
            sb.append(neType);
            sb.append("\n");
          }
          i += neSpanSize - 1;
        } else {
          sb.append(thisTerm.getForm());
          sb.append("\t");
          sb.append(thisTerm.getLemma());
          sb.append("\t");
          sb.append(thisTerm.getMorphofeat());
          sb.append("\t");
          sb.append(BIO.OUT);
          sb.append("\n");
        }
      }
      sb.append("\n");// end of sentence
    }
    return sb.toString();
  }

  /**
   * Convert Entity class annotation to CoNLL formats.
   * 
   * @param neType
   *          named entity class
   * @return the converted string
   */
  public String convertToConLLTypes(String neType) {
    String conllType = null;
    if (neType.equalsIgnoreCase("PERSON")
        || neType.equalsIgnoreCase("ORGANIZATION")
        || neType.equalsIgnoreCase("LOCATION") || neType.length() == 3) {
      conllType = neType.substring(0, 3);
    } else {
      conllType = neType;
    }
    return conllType;
  }
}<|MERGE_RESOLUTION|>--- conflicted
+++ resolved
@@ -63,7 +63,7 @@
   /**
    * The dictionary Named Entity Tagger.
    */
-  private DictionariesNERTagger nerTaqgerDict;
+  private DictionariesNERTagger nerTaggerDict;
   /**
    * The Named Entity Lexer for rule-based name tagging.
    */
@@ -141,7 +141,7 @@
       if (!dictPath.equals(Flags.DEFAULT_DICT_PATH)) {
         if (dictionaries == null) {
           dictionaries = new Dictionaries(dictPath);
-          nerTaqgerDict = new DictionariesNERTagger(dictionaries);
+          nerTaggerDict = new DictionariesNERTagger(dictionaries);
         }
         if (dictOption.equalsIgnoreCase("tag")) {
           dictTag = true;
@@ -188,7 +188,7 @@
 
     List<Span> allSpans = null;
     List<List<WF>> sentences = kaf.getSentences();
-    
+
     for (List<WF> sentence : sentences) {
       // process each sentence
       String[] tokens = new String[sentence.size()];
@@ -206,12 +206,12 @@
         allSpans = Lists.newArrayList(statSpans);
       }
       if (postProcess) {
-        Span[] dictSpans = nerTaqgerDict.nercToSpansExact(tokens);
+        Span[] dictSpans = nerTaggerDict.nercToSpansExact(tokens);
         Span.postProcessDuplicatedSpans(allSpans, dictSpans);
         Span.concatenateSpans(allSpans, dictSpans);
       }
       if (dictTag) {
-        Span[] dictOnlySpans = nerTaqgerDict.nercToSpansExact(tokens);
+        Span[] dictOnlySpans = nerTaggerDict.nercToSpansExact(tokens);
         allSpans = Lists.newArrayList(dictOnlySpans);
       }
       if (lexerTagger) {
@@ -228,7 +228,7 @@
       if (statistical) {
         names = nerTagger.getSequencesFromSpans(tokens, allSpansArray);
       } else {
-        names = nerTaqgerDict.getNamesFromSpans(allSpansArray, tokens);
+        names = nerTaggerDict.getNamesFromSpans(allSpansArray, tokens);
       }
       for (SequenceLabel name : names) {
         Integer startIndex = name.getSpan().getStart();
@@ -249,15 +249,16 @@
         nerTagger.clearAdaptiveData();
       }
     }
-<<<<<<< HEAD
     if (statistical) {
-      nameFinder.clearAdaptiveData();
-    }
-  }
-  
+      nerTagger.clearAdaptiveData();
+    }
+  }
+
   /**
    * Get all the WF ids for the terms contained in the KAFDocument.
-   * @param kaf the KAFDocument
+   * 
+   * @param kaf
+   *          the KAFDocument
    * @return the list of all WF ids in the terms layer
    */
   public List<String> getAllWFIdsFromTerms(KAFDocument kaf) {
@@ -273,47 +274,13 @@
   }
 
   /**
-   * Check that the references from the entity spans are
-   * actually contained in the term ids.
-   * @param wfIds the worform ids corresponding to the Term span
-   * @param termWfIds all the terms in the document
-   * @return true or false
-   */
-  public boolean checkTermsRefsIntegrity(List<String> wfIds,
-      List<String> termWfIds) {
-    for (int i = 0; i < wfIds.size(); i++) {
-      if (!termWfIds.contains(wfIds.get(i))) {
-        return false;
-      }
-    }
-    return true;
-=======
-    nerTagger.clearAdaptiveData();
->>>>>>> a06a31cd
-  }
-  
-  /**
-   * Get all the WF ids for the terms contained in the KAFDocument.
-   * @param kaf the KAFDocument
-   * @return the list of all WF ids in the terms layer
-   */
-  public List<String> getAllWFIdsFromTerms(KAFDocument kaf) {
-    List<Term> terms = kaf.getTerms();
-    List<String> wfTermIds = new ArrayList<>();
-    for (int i = 0; i < terms.size(); i++) {
-      List<WF> sentTerms = terms.get(i).getWFs();
-      for (WF form : sentTerms) {
-        wfTermIds.add(form.getId());
-      }
-    }
-    return wfTermIds;
-  }
-
-  /**
-   * Check that the references from the entity spans are
-   * actually contained in the term ids.
-   * @param wfIds the worform ids corresponding to the Term span
-   * @param termWfIds all the terms in the document
+   * Check that the references from the entity spans are actually contained in
+   * the term ids.
+   * 
+   * @param wfIds
+   *          the worform ids corresponding to the Term span
+   * @param termWfIds
+   *          all the terms in the document
    * @return true or false
    */
   public boolean checkTermsRefsIntegrity(List<String> wfIds,
